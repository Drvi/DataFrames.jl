# Container for a DataFrame row
immutable DataFrameRow{T <: AbstractDataFrame}
    df::T
    row::Int
end

function Base.getindex(r::DataFrameRow, idx::AbstractArray)
    return DataFrameRow(r.df[idx], r.row)
end

function Base.getindex(r::DataFrameRow, idx::Any)
    return r.df[r.row, idx]
end

function Base.setindex!(r::DataFrameRow, value::Any, idx::Any)
    return setindex!(r.df, value, r.row, idx)
end

Base.names(r::DataFrameRow) = names(r.df)
_names(r::DataFrameRow) = _names(r.df)

Base.view(r::DataFrameRow, c) = DataFrameRow(r.df[[c]], r.row)

index(r::DataFrameRow) = index(r.df)

Base.length(r::DataFrameRow) = size(r.df, 2)

Base.endof(r::DataFrameRow) = size(r.df, 2)

Base.collect(r::DataFrameRow) = Tuple{Symbol, Any}[x for x in r]

Base.start(r::DataFrameRow) = 1

Base.next(r::DataFrameRow, s) = ((_names(r)[s], r[s]), s + 1)

Base.done(r::DataFrameRow, s) = s > length(r)

Base.convert(::Type{Array}, r::DataFrameRow) = convert(Array, r.df[r.row,:])

# hash column element
Base.@propagate_inbounds hash_colel(v::AbstractArray, i, h::UInt = zero(UInt)) = hash(v[i], h)
Base.@propagate_inbounds hash_colel(v::AbstractCategoricalArray, i, h::UInt = zero(UInt)) =
    hash(CategoricalArrays.index(v.pool)[v.refs[i]], h)
Base.@propagate_inbounds function hash_colel(v::AbstractCategoricalArray{>: Null}, i, h::UInt = zero(UInt))
    ref = v.refs[i]
    ref == 0 ? hash(null, h) : hash(CategoricalArrays.index(v.pool)[ref], h)
end

# hash of DataFrame rows based on its values
# so that duplicate rows would have the same hash
# table columns are passed as a tuple of vectors to ensure type specialization
rowhash(cols::Tuple{AbstractVector}, r::Int, h::UInt = zero(UInt))::UInt =
    hash_colel(cols[1], r, h)
function rowhash(cols::Tuple{Vararg{AbstractVector}}, r::Int, h::UInt = zero(UInt))::UInt
    h = hash_colel(cols[1], r, h)
    rowhash(Base.tail(cols), r, h)
end

Base.hash(r::DataFrameRow, h::UInt = zero(UInt)) =
    rowhash(ntuple(i -> r.df[i], size(r.df, 2)), r.row, h)

# comparison of DataFrame rows
# only the rows of the same DataFrame could be compared
# rows are equal if they have the same values (while the row indices could differ)
# if all non-null values are equal, but there are nulls, returns null
Base.:(==)(r1::DataFrameRow, r2::DataFrameRow) = isequal(r1, r2)

function Base.isequal(r1::DataFrameRow, r2::DataFrameRow)
    isequal_row(r1.df, r1.row, r2.df, r2.row)
end

# internal method for comparing the elements of the same data table column
isequal_colel(col::AbstractArray, r1::Int, r2::Int) =
    (r1 == r2) || isequal(Base.unsafe_getindex(col, r1), Base.unsafe_getindex(col, r2))

# table columns are passed as a tuple of vectors to ensure type specialization
isequal_row(cols::Tuple{AbstractVector}, r1::Int, r2::Int) =
    isequal(cols[1][r1], cols[1][r2])
isequal_row(cols::Tuple{Vararg{AbstractVector}}, r1::Int, r2::Int) =
    isequal(cols[1][r1], cols[1][r2]) && isequal_row(Base.tail(cols), r1, r2)

isequal_row(cols1::Tuple{AbstractVector}, r1::Int, cols2::Tuple{AbstractVector}, r2::Int) =
    isequal(cols1[1][r1], cols2[1][r2])
isequal_row(cols1::Tuple{Vararg{AbstractVector}}, r1::Int,
            cols2::Tuple{Vararg{AbstractVector}}, r2::Int) =
    isequal(cols1[1][r1], cols2[1][r2]) &&
        isequal_row(Base.tail(cols1), r1, Base.tail(cols2), r2)

function isequal_row(df1::AbstractDataFrame, r1::Int, df2::AbstractDataFrame, r2::Int)
    if df1 === df2
        if r1 == r2
            return true
        end
    elseif !(size(df1, 2) == size(df2, 2))
        throw(ArgumentError("Rows of the tables that have different number of columns cannot be compared. Got $(size(df1, 2)) and $(size(df2, 2)) columns"))
    end
    @inbounds for (col1, col2) in zip(columns(df1), columns(df2))
        isequal(col1[r1], col2[r2]) || return false
    end
    return true
end

# lexicographic ordering on DataFrame rows, null > !null
function Base.isless(r1::DataFrameRow, r2::DataFrameRow)
<<<<<<< HEAD
    (size(r1.df, 2) == size(r2.df, 2)) ||
        throw(ArgumentError("Rows of the data tables that have different number of columns cannot be compared ($(size(df1, 2)) and $(size(df2, 2)))"))
    @inbounds for i in 1:size(r1.df, 2)
        isless(r1.df[i][r1.row], r2.df[i][r2.row]) && return true
        isequal(r1.df[i][r1.row], r2.df[i][r2.row]) || return false
=======
    (ncol(r1.df) == ncol(r2.df)) ||
        throw(ArgumentError("Rows of the data tables that have different number of columns cannot be compared ($(ncol(df1)) and $(ncol(df2)))"))
    @inbounds for i in 1:ncol(r1.df)
        if !isequal(r1.df[i][r1.row], r2.df[i][r2.row])
            return isless(r1.df[i][r1.row], r2.df[i][r2.row])
        end
>>>>>>> 0f7c94ea
    end
    return false
end<|MERGE_RESOLUTION|>--- conflicted
+++ resolved
@@ -102,20 +102,12 @@
 
 # lexicographic ordering on DataFrame rows, null > !null
 function Base.isless(r1::DataFrameRow, r2::DataFrameRow)
-<<<<<<< HEAD
     (size(r1.df, 2) == size(r2.df, 2)) ||
         throw(ArgumentError("Rows of the data tables that have different number of columns cannot be compared ($(size(df1, 2)) and $(size(df2, 2)))"))
     @inbounds for i in 1:size(r1.df, 2)
-        isless(r1.df[i][r1.row], r2.df[i][r2.row]) && return true
-        isequal(r1.df[i][r1.row], r2.df[i][r2.row]) || return false
-=======
-    (ncol(r1.df) == ncol(r2.df)) ||
-        throw(ArgumentError("Rows of the data tables that have different number of columns cannot be compared ($(ncol(df1)) and $(ncol(df2)))"))
-    @inbounds for i in 1:ncol(r1.df)
         if !isequal(r1.df[i][r1.row], r2.df[i][r2.row])
             return isless(r1.df[i][r1.row], r2.df[i][r2.row])
         end
->>>>>>> 0f7c94ea
     end
     return false
 end