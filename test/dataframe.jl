module TestDataFrame
    using Base.Test
    using DataFrames, Compat
    import Compat.String

    #
    # Equality
    #

    @test isequal(DataFrame(a=[1, 2, 3], b=[4, 5, 6]), DataFrame(a=[1, 2, 3], b=[4, 5, 6]))
    @test !isequal(DataFrame(a=[1, 2], b=[4, 5]), DataFrame(a=[1, 2, 3], b=[4, 5, 6]))
    @test !isequal(DataFrame(a=[1, 2, 3], b=[4, 5, 6]), DataFrame(a=[1, 2, 3]))
    @test !isequal(DataFrame(a=[1, 2, 3], b=[4, 5, 6]), DataFrame(a=[1, 2, 3], c=[4, 5, 6]))
    @test !isequal(DataFrame(a=[1, 2, 3], b=[4, 5, 6]), DataFrame(b=[4, 5, 6], a=[1, 2, 3]))
    @test !isequal(DataFrame(a=[1, 2, 2], b=[4, 5, 6]), DataFrame(a=[1, 2, 3], b=[4, 5, 6]))
    @test isequal(DataFrame(a=Nullable{Int}[1, 2, Nullable()], b=[4, 5, 6]),
                  DataFrame(a=Nullable{Int}[1, 2, Nullable()], b=[4, 5, 6]))

    # FIXME: equality operators won't work until JuliaStats/NullableArrays#84 is merged
    #@test get(DataFrame(a=[1, 2, 3], b=[4, 5, 6]) == DataFrame(a=[1, 2, 3], b=[4, 5, 6]))
    #@test get(DataFrame(a=[1, 2], b=[4, 5]) != DataFrame(a=[1, 2, 3], b=[4, 5, 6]))
    #@test get(DataFrame(a=[1, 2, 3], b=[4, 5, 6]) != DataFrame(a=[1, 2, 3]))
    #@test get(DataFrame(a=[1, 2, 3], b=[4, 5, 6]) != DataFrame(a=[1, 2, 3], c=[4, 5, 6]))
    #@test get(DataFrame(a=[1, 2, 3], b=[4, 5, 6]) != DataFrame(b=[4, 5, 6], a=[1, 2, 3]))
    #@test get(DataFrame(a=[1, 2, 2], b=[4, 5, 6]) != DataFrame(a=[1, 2, 3], b=[4, 5, 6]))
    #@test get(DataFrame(a=Nullable{Int}[1, 3, Nullable()], b=[4, 5, 6]) !=
    #          DataFrame(a=Nullable{Int}[1, 2, Nullable()], b=[4, 5, 6]))
    #@test isnull(DataFrame(a=Nullable{Int}[1, 2, Nullable()], b=[4, 5, 6]) ==
    #             DataFrame(a=Nullable{Int}[1, 2, Nullable()], b=[4, 5, 6]))
    #@test isnull(DataFrame(a=Nullable{Int}[1, 2, Nullable()], b=[4, 5, 6]) ==
    #             DataFrame(a=Nullable{Int}[1, 2, 3], b=[4, 5, 6]))

    #
    # Copying
    #

    df = DataFrame(a = NullableArray([2, 3]),
                   b = NullableArray([DataFrame(c = 1), DataFrame(d = 2)]))
    dfc = copy(df)
    dfdc = deepcopy(df)

    df[1, :a] = 4
    get(df[1, :b])[:e] = 5
    names!(df, [:f, :g])

    @test names(dfc) == [:a, :b]
    @test names(dfdc) == [:a, :b]

    @test get(dfc[1, :a]) === 4
    @test get(dfdc[1, :a]) === 2

    @test names(get(dfc[1, :b])) == [:c, :e]
    @test names(get(dfdc[1, :b])) == [:c]

    #

    x = DataFrame(a = [1, 2, 3], b = [4, 5, 6])
    v = DataFrame(a = [5, 6, 7], b = [8, 9, 10])

    z = vcat(v, x)

    z2 = z[:, [1, 1, 2]]
    @test names(z2) == [:a, :a_1, :b]

    #test_group("DataFrame assignment")
    # Insert single column
    x0 = x[Int[], :]
    @test_throws ErrorException x0[:d] = [1]
    @test_throws ErrorException x0[:d] = 1:3

    # Insert single value
    x[:d] = Nullable(3)
    @test isequal(x[:d], NullableArray([3, 3, 3]))

    x0[:d] = 3
    @test x0[:d] == Int[]

    # similar / nulls
    df = DataFrame(a = NullableArray([1]),
                   b = NullableArray(["b"]),
                   c = NullableCategoricalArray([3.3]))
    nulldf = DataFrame(a = NullableArray{Int}(2),
                       b = NullableArray{String}(2),
                       c = NullableCategoricalArray{Float64}(2))
    @test isequal(nulldf, similar(df, 2))

    # Associative methods

    df = DataFrame(a=[1, 2], b=[3., 4.])
    @test haskey(df, :a)
    @test !haskey(df, :c)
    @test get(df, :a, -1) === df.columns[1]
    @test get(df, :c, -1) == -1
    @test !isempty(df)

    @test empty!(df) === df
    @test isempty(df.columns)
    @test isempty(df)

    df = DataFrame(a=NullableArray([1, 2]), b=NullableArray([3., 4.]))
    @test_throws BoundsError insert!(df, 5, ["a", "b"], :newcol)
    @test_throws ErrorException insert!(df, 1, ["a"], :newcol)
    @test isequal(insert!(df, 1, ["a", "b"], :newcol), df)
    @test names(df) == [:newcol, :a, :b]
    @test isequal(df[:a], NullableArray([1, 2]))
    @test isequal(df[:b], NullableArray([3., 4.]))
    @test isequal(df[:newcol], ["a", "b"])

    df = DataFrame(a=[1, 2], b=[3., 4.])
    df2 = DataFrame(b=["a", "b"], c=[:c, :d])
    @test isequal(merge!(df, df2), df)
    @test isequal(df, DataFrame(a=[1, 2], b=["a", "b"], c=[:c, :d]))

    #test_group("Empty DataFrame constructors")
    df = DataFrame(Nullable{Int}, 10, 3)
    @test size(df, 1) == 10
    @test size(df, 2) == 3
    @test typeof(df[:, 1]) == NullableVector{Int}
    @test typeof(df[:, 2]) == NullableVector{Int}
    @test typeof(df[:, 3]) == NullableVector{Int}
    @test all(isnull, df[:, 1])
    @test all(isnull, df[:, 2])
    @test all(isnull, df[:, 3])

    df = DataFrame([Nullable{Int}, Nullable{Float64}, Nullable{String}], 100)
    @test size(df, 1) == 100
    @test size(df, 2) == 3
    @test typeof(df[:, 1]) == NullableVector{Int}
    @test typeof(df[:, 2]) == NullableVector{Float64}
    @test typeof(df[:, 3]) == NullableVector{String}
    @test all(isnull, df[:, 1])
    @test all(isnull, df[:, 2])
    @test all(isnull, df[:, 3])

    df = DataFrame([Nullable{Int}, Nullable{Float64}, Nullable{String}], [:A, :B, :C], 100)
    @test size(df, 1) == 100
    @test size(df, 2) == 3
    @test typeof(df[:, 1]) == NullableVector{Int}
    @test typeof(df[:, 2]) == NullableVector{Float64}
    @test typeof(df[:, 3]) == NullableVector{String}
    @test all(isnull, df[:, 1])
    @test all(isnull, df[:, 2])
    @test all(isnull, df[:, 3])


    df = DataFrame([Nullable{Int}, Nullable{Float64}, Nullable{String}], [:A, :B, :C],
                   [false, false, true],100)
    @test size(df, 1) == 100
    @test size(df, 2) == 3
    @test typeof(df[:, 1]) == NullableVector{Int}
    @test typeof(df[:, 2]) == NullableVector{Float64}
<<<<<<< HEAD
    @test typeof(df[:, 3]) == NullableCategoricalVector{Compat.UTF8String,UInt32}
    @test all(isnull, df[:, 1])
    @test all(isnull, df[:, 2])
    @test all(isnull, df[:, 3])
=======
    @test typeof(df[:, 3]) == NullableCategoricalVector{String,UInt32}
    @test allnull(df[:, 1])
    @test allnull(df[:, 2])
    @test allnull(df[:, 3])
>>>>>>> 33581ac9


    df = convert(DataFrame, zeros(10, 5))
    @test size(df, 1) == 10
    @test size(df, 2) == 5
    @test typeof(df[:, 1]) == Vector{Float64}

    df = convert(DataFrame, ones(10, 5))
    @test size(df, 1) == 10
    @test size(df, 2) == 5
    @test typeof(df[:, 1]) == Vector{Float64}

    df = convert(DataFrame, eye(10, 5))
    @test size(df, 1) == 10
    @test size(df, 2) == 5
    @test typeof(df[:, 1]) == Vector{Float64}

    @test DataFrame(NullableArray[[1,2,3],[2.5,4.5,6.5]], [:A, :B]) ==
        DataFrame(A = NullableArray([1,2,3]), B = NullableArray([2.5,4.5,6.5]))

    # This assignment was missing before
    df = DataFrame(Column = [:A])
    df[1, :Column] = "Testing"

    # zero-row dataframe and subdataframe test
    df = DataFrame(x=[], y=[])
    @test nrow(df) == 0
    df = DataFrame(x=[1:3;], y=[3:5;])
    sdf = view(df, df[:x] .== 4)
    @test size(sdf, 1) == 0

    @test hash(convert(DataFrame, [1 2; 3 4])) == hash(convert(DataFrame, [1 2; 3 4]))
    @test hash(convert(DataFrame, [1 2; 3 4])) != hash(convert(DataFrame, [1 3; 2 4]))


    # push!(df, row)
    df=DataFrame( first=[1,2,3], second=["apple","orange","pear"] )

    dfb= DataFrame( first=[1,2], second=["apple","orange"] )
    push!(dfb, Any[3,"pear"])
    @test isequal(df, dfb)

    dfb= DataFrame( first=[1,2], second=["apple","orange"] )
    push!(dfb, (3,"pear"))
    @test isequal(df, dfb)

    dfb= DataFrame( first=[1,2], second=["apple","orange"] )
    @test_throws ArgumentError push!(dfb, (33.33,"pear"))

    dfb= DataFrame( first=[1,2], second=["apple","orange"] )
    @test_throws ArgumentError push!(dfb, ("coconut",22))

    dfb= DataFrame( first=[1,2], second=["apple","orange"] )
    push!(dfb, @compat(Dict(:first=>3, :second=>"pear")))
    @test isequal(df, dfb)

    df=DataFrame( first=[1,2,3], second=["apple","orange","banana"] )
    dfb= DataFrame( first=[1,2], second=["apple","orange"] )
    push!(dfb, @compat(Dict("first"=>3, "second"=>"banana")))
    @test isequal(df, dfb)

    df0= DataFrame( first=[1,2], second=["apple","orange"] )
    dfb= DataFrame( first=[1,2], second=["apple","orange"] )
    @test_throws ArgumentError push!(dfb, @compat(Dict(:first=>true, :second=>false)))
    @test isequal(df0, dfb)

    df0= DataFrame( first=[1,2], second=["apple","orange"] )
    dfb= DataFrame( first=[1,2], second=["apple","orange"] )
    @test_throws ArgumentError push!(dfb, @compat(Dict("first"=>"chicken", "second"=>"stuff")))
    @test isequal(df0, dfb)

    # delete!
    df = DataFrame(a=1, b=2, c=3, d=4, e=5)
    @test_throws ArgumentError delete!(df, 0)
    @test_throws ArgumentError delete!(df, 6)
    @test_throws KeyError delete!(df, :f)

    d = copy(df)
    delete!(d, [:a, :e, :c])
    @test names(d) == [:b, :d]
    delete!(d, :b)
    @test isequal(d, df[[:d]])

    d = copy(df)
    delete!(d, [2, 5, 3])
    @test names(d) == [:a, :d]
    delete!(d, 2)
    @test isequal(d, df[[:a]])

    # deleterows!
    df = DataFrame(a=[1, 2], b=[3., 4.])
    @test deleterows!(df, 1) === df
    @test isequal(df, DataFrame(a=[2], b=[4.]))

    df = DataFrame(a=[1, 2], b=[3., 4.])
    @test deleterows!(df, 2) === df
    @test isequal(df, DataFrame(a=[1], b=[3.]))

    df = DataFrame(a=[1, 2, 3], b=[3., 4., 5.])
    @test deleterows!(df, 2:3) === df
    @test isequal(df, DataFrame(a=[1], b=[3.]))

    df = DataFrame(a=[1, 2, 3], b=[3., 4., 5.])
    @test deleterows!(df, [2, 3]) === df
    @test isequal(df, DataFrame(a=[1], b=[3.]))

    df = DataFrame(a=NullableArray([1, 2]), b=NullableArray([3., 4.]))
    @test deleterows!(df, 1) === df
    @test isequal(df, DataFrame(a=NullableArray([2]), b=NullableArray([4.])))

    df = DataFrame(a=NullableArray([1, 2]), b=NullableArray([3., 4.]))
    @test deleterows!(df, 2) === df
    @test isequal(df, DataFrame(a=NullableArray([1]), b=NullableArray([3.])))

    df = DataFrame(a=NullableArray([1, 2, 3]), b=NullableArray([3., 4., 5.]))
    @test deleterows!(df, 2:3) === df
    @test isequal(df, DataFrame(a=NullableArray([1]), b=NullableArray([3.])))

    df = DataFrame(a=NullableArray([1, 2, 3]), b=NullableArray([3., 4., 5.]))
    @test deleterows!(df, [2, 3]) === df
    @test isequal(df, DataFrame(a=NullableArray([1]), b=NullableArray([3.])))

    # describe
    #suppress output and test that describe() does not throw
    devnull = is_unix() ? "/dev/null" : "nul"
    open(devnull, "w") do f
        @test nothing == describe(f, DataFrame(a=[1, 2], b=Any["3", Nullable()]))
        @test nothing ==
              describe(f, DataFrame(a=NullableArray([1, 2]),
                                    b=NullableArray(Nullable{String}["3", Nullable()])))
        @test nothing ==
              describe(f, DataFrame(a=CategoricalArray([1, 2]),
                                    b=NullableCategoricalArray(Nullable{String}["3", Nullable()])))
        @test nothing == describe(f, [1, 2, 3])
        @test nothing == describe(f, NullableArray([1, 2, 3]))
        @test nothing == describe(f, CategoricalArray([1, 2, 3]))
        @test nothing == describe(f, Any["1", "2", Nullable()])
        @test nothing == describe(f, NullableArray(Nullable{String}["1", "2", Nullable()]))
        @test nothing == describe(f, NullableCategoricalArray(Nullable{String}["1", "2", Nullable()]))
    end

    #Check the output of unstack
    df = DataFrame(Fish = NullableCategoricalArray(["Bob", "Bob", "Batman", "Batman"]),
                   Key = Nullable{String}["Mass", "Color", "Mass", "Color"],
                   Value = Nullable{String}["12 g", "Red", "18 g", "Grey"])
    # Check that reordering levels does not confuse unstack
    levels!(df[1], ["XXX", "Bob", "Batman"])
    #Unstack specifying a row column
    df2 = unstack(df,:Fish, :Key, :Value)
    #Unstack without specifying a row column
    df3 = unstack(df,:Key, :Value)
    #The expected output
    df4 = DataFrame(Fish = Nullable{String}["XXX", "Bob", "Batman"],
                    Color = Nullable{String}[Nullable(), "Red", "Grey"],
                    Mass = Nullable{String}[Nullable(), "12 g", "18 g"])
    @test isequal(df2, df4)
    # first column stays as CategoricalArray in df3
    @test isequal(df3[:, 2:3], df4[2:3, 2:3])
    #Make sure unstack works with NULLs at the start of the value column
    df[1,:Value] = Nullable()
    df2 = unstack(df,:Fish, :Key, :Value)
    #This changes the expected result
    df4[2,:Mass] = Nullable()
    @test isequal(df2, df4)

    df = DataFrame(A = 1:10, B = 'A':'J')
    @test !(df[:,:] === df)

    @test append!(DataFrame(A = 1:2, B = 1:2), DataFrame(A = 3:4, B = 3:4)) == DataFrame(A=1:4, B = 1:4)
    df = DataFrame(A = NullableArray(1:3), B = NullableArray(4:6))
    @test !any(c -> isa(c, NullableCategoricalArray), categorical!(deepcopy(df)).columns)
    @test all(c -> isa(c, NullableCategoricalArray), categorical!(deepcopy(df), [1,2]).columns)
    @test all(c -> isa(c, NullableCategoricalArray), categorical!(deepcopy(df), [:A,:B]).columns)
    @test find(c -> isa(c, NullableCategoricalArray), categorical!(deepcopy(df), [:A]).columns) == [1]
    @test find(c -> isa(c, NullableCategoricalArray), categorical!(deepcopy(df), :A).columns) == [1]
    @test find(c -> isa(c, NullableCategoricalArray), categorical!(deepcopy(df), [1]).columns) == [1]
    @test find(c -> isa(c, NullableCategoricalArray), categorical!(deepcopy(df), 1).columns) == [1]

    @testset "unstack nullable promotion" begin
        df = DataFrame(Any[repeat(1:2, inner=4), repeat('a':'d', outer=2), collect(1:8)],
                       [:id, :variable, :value])
        udf = unstack(df)
        @test udf == unstack(df, :variable, :value) == unstack(df, :id, :variable, :value)
        @test udf == DataFrame(Any[Nullable[1, 2], Nullable[1, 5], Nullable[2, 6],
                                   Nullable[3, 7], Nullable[4, 8]], [:id, :a, :b, :c, :d])
        @test all(typeof.(udf.columns) .== NullableVector{Int})
        df = DataFrame(Any[categorical(repeat(1:2, inner=4)),
                           categorical(repeat('a':'d', outer=2)), categorical(1:8)],
                       [:id, :variable, :value])
        udf = unstack(df)
        @test udf == unstack(df, :variable, :value) == unstack(df, :id, :variable, :value)
        @test udf == DataFrame(Any[Nullable[1, 2], Nullable[1, 5], Nullable[2, 6],
                                   Nullable[3, 7], Nullable[4, 8]], [:id, :a, :b, :c, :d])
        @test all(typeof.(udf.columns) .== NullableCategoricalVector{Int, UInt32})
    end

    @testset "duplicate entries in unstack warnings" begin
        df = DataFrame(id=NullableArray([1, 2, 1, 2]), variable=["a", "b", "a", "b"], value=[3, 4, 5, 6])
        @static if VERSION >= v"0.6.0-dev.1980"
            @test_warn "Duplicate entries in unstack." unstack(df, :id, :variable, :value)
            @test_warn "Duplicate entries in unstack at row 3." unstack(df, :variable, :value)
        end
        a = unstack(df, :id, :variable, :value)
        b = unstack(df, :variable, :value)
        @test a == b == DataFrame(id = Nullable[1, 2], a = [5, Nullable()], b = [Nullable(), 6])

        df = DataFrame(id=NullableArray(1:2), variable=["a", "b"], value=3:4)
        @static if VERSION >= v"0.6.0-dev.1980"
            @test_nowarn unstack(df, :id, :variable, :value)
            @test_nowarn unstack(df, :variable, :value)
        end
        a = unstack(df, :id, :variable, :value)
        b = unstack(df, :variable, :value)
        @test a == b == DataFrame(id = Nullable[1, 2], a = [3, Nullable()], b = [Nullable(), 4])
    end

    @testset "rename" begin
        df = DataFrame(A = 1:3, B = 'A':'C')
        @test names(rename(df, :A, :A_1)) == [:A_1, :B]
        @test names(df) == [:A, :B]
        @test names(rename!(df, :A, :A_1)) == [:A_1, :B]
        @test names(df) == [:A_1, :B]
    end

    @testset "size" begin
        df = DataFrame(A = 1:3, B = 'A':'C')
        @test_throws ArgumentError size(df, 3)
        @test length(df) == 2
        @test ndims(df) == 2
    end

    @testset "description" begin
        df = DataFrame(A = 1:10)
        @test head(df) == DataFrame(A = 1:6)
        @test head(df, 1) == DataFrame(A = 1)
        @test tail(df) == DataFrame(A = 5:10)
        @test tail(df, 1) == DataFrame(A = 10)
    end

    @testset "misc" begin
        df = DataFrame(Any[collect('A':'C')])
        @test sprint(dump, df) == """
                                  DataFrames.DataFrame  3 observations of 1 variables
                                    x1: Array{Char}((3,))
                                      1: Char A
                                      2: Char B
                                      3: Char C
                                  """
        df = DataFrame(A = 1:12, B = repeat('A':'C', inner=4))
        @test DataFrames.without(df, 1) == DataFrame(B = repeat('A':'C', inner=4))
    end

    @testset "column conversions" begin
        df = DataFrame(Any[collect(1:10), collect(1:10)])
        @test !isa(df[1], NullableArray)
        nullable!(df, 1)
        @test isa(df[1], NullableArray)
        @test !isa(df[2], NullableArray)
        nullable!(df, [1,2])
        @test isa(df[1], NullableArray) && isa(df[2], NullableArray)
    end
end<|MERGE_RESOLUTION|>--- conflicted
+++ resolved
@@ -132,7 +132,8 @@
     @test all(isnull, df[:, 2])
     @test all(isnull, df[:, 3])
 
-    df = DataFrame([Nullable{Int}, Nullable{Float64}, Nullable{String}], [:A, :B, :C], 100)
+    df = DataFrame([Nullable{Int}, Nullable{Float64}, Nullable{String}],
+                   [:A, :B, :C], 100)
     @test size(df, 1) == 100
     @test size(df, 2) == 3
     @test typeof(df[:, 1]) == NullableVector{Int}
@@ -143,24 +144,16 @@
     @test all(isnull, df[:, 3])
 
 
-    df = DataFrame([Nullable{Int}, Nullable{Float64}, Nullable{String}], [:A, :B, :C],
-                   [false, false, true],100)
+    df = DataFrame([Nullable{Int}, Nullable{Float64}, Nullable{String}],
+                   [:A, :B, :C], [false, false, true],100)
     @test size(df, 1) == 100
     @test size(df, 2) == 3
     @test typeof(df[:, 1]) == NullableVector{Int}
     @test typeof(df[:, 2]) == NullableVector{Float64}
-<<<<<<< HEAD
     @test typeof(df[:, 3]) == NullableCategoricalVector{Compat.UTF8String,UInt32}
     @test all(isnull, df[:, 1])
     @test all(isnull, df[:, 2])
     @test all(isnull, df[:, 3])
-=======
-    @test typeof(df[:, 3]) == NullableCategoricalVector{String,UInt32}
-    @test allnull(df[:, 1])
-    @test allnull(df[:, 2])
-    @test allnull(df[:, 3])
->>>>>>> 33581ac9
-
 
     df = convert(DataFrame, zeros(10, 5))
     @test size(df, 1) == 10
@@ -316,6 +309,7 @@
                     Color = Nullable{String}[Nullable(), "Red", "Grey"],
                     Mass = Nullable{String}[Nullable(), "12 g", "18 g"])
     @test isequal(df2, df4)
+    @test typeof(df2[:Fish]) <: NullableCategoricalArray{String,1,UInt32}
     # first column stays as CategoricalArray in df3
     @test isequal(df3[:, 2:3], df4[2:3, 2:3])
     #Make sure unstack works with NULLs at the start of the value column
@@ -330,7 +324,7 @@
 
     @test append!(DataFrame(A = 1:2, B = 1:2), DataFrame(A = 3:4, B = 3:4)) == DataFrame(A=1:4, B = 1:4)
     df = DataFrame(A = NullableArray(1:3), B = NullableArray(4:6))
-    @test !any(c -> isa(c, NullableCategoricalArray), categorical!(deepcopy(df)).columns)
+    @test all(c -> isa(c, NullableArray), categorical!(deepcopy(df)).columns)
     @test all(c -> isa(c, NullableCategoricalArray), categorical!(deepcopy(df), [1,2]).columns)
     @test all(c -> isa(c, NullableCategoricalArray), categorical!(deepcopy(df), [:A,:B]).columns)
     @test find(c -> isa(c, NullableCategoricalArray), categorical!(deepcopy(df), [:A]).columns) == [1]
